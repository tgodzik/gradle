/*
 * Copyright 2020 the original author or authors.
 *
 * Licensed under the Apache License, Version 2.0 (the "License");
 * you may not use this file except in compliance with the License.
 * You may obtain a copy of the License at
 *
 *      http://www.apache.org/licenses/LICENSE-2.0
 *
 * Unless required by applicable law or agreed to in writing, software
 * distributed under the License is distributed on an "AS IS" BASIS,
 * WITHOUT WARRANTIES OR CONDITIONS OF ANY KIND, either express or implied.
 * See the License for the specific language governing permissions and
 * limitations under the License.
 */

import gradlebuild.basics.classanalysis.Attributes
import gradlebuild.shade.ArtifactTypes.buildReceiptType
import gradlebuild.shade.ArtifactTypes.classTreesType
import gradlebuild.shade.ArtifactTypes.entryPointsType
import gradlebuild.shade.ArtifactTypes.manifestsType
import gradlebuild.shade.ArtifactTypes.relocatedClassesAndAnalysisType
import gradlebuild.shade.ArtifactTypes.relocatedClassesType
import gradlebuild.shade.extension.ShadedJarExtension
import gradlebuild.shade.tasks.ShadedJar
import gradlebuild.shade.transforms.FindBuildReceipt
import gradlebuild.shade.transforms.FindClassTrees
import gradlebuild.shade.transforms.FindEntryPoints
import gradlebuild.shade.transforms.FindManifests
import gradlebuild.shade.transforms.FindRelocatedClasses
import gradlebuild.shade.transforms.ShadeClasses


plugins {
    id("gradlebuild.module-identity")
}

val shadedJarExtension = extensions.create<ShadedJarExtension>("shadedJar", createConfigurationToShade())

registerTransforms()

val shadedJarTask = addShadedJarTask()

addInstallShadedJarTask(shadedJarTask)
addShadedJarVariant(shadedJarTask)
configureShadedSourcesJarVariant()

fun registerTransforms() {
    dependencies {
        registerTransform(ShadeClasses::class) {
            from.attribute(Attributes.artifactType, "jar")
                .attribute(Attributes.minified, true)
            to.attribute(Attributes.artifactType, relocatedClassesAndAnalysisType)
            parameters {
                shadowPackage.set("org.gradle.internal.impldep")
                keepPackages.set(shadedJarExtension.keepPackages)
                unshadedPackages.set(shadedJarExtension.unshadedPackages)
                ignoredPackages.set(shadedJarExtension.ignoredPackages)
            }
        }

        registerTransform(FindRelocatedClasses::class) {
            from.attribute(Attributes.artifactType, relocatedClassesAndAnalysisType)
            to.attribute(Attributes.artifactType, relocatedClassesType)
        }
        registerTransform(FindEntryPoints::class) {
            from.attribute(Attributes.artifactType, relocatedClassesAndAnalysisType)
            to.attribute(Attributes.artifactType, entryPointsType)
        }
        registerTransform(FindClassTrees::class) {
            from.attribute(Attributes.artifactType, relocatedClassesAndAnalysisType)
            to.attribute(Attributes.artifactType, classTreesType)
        }
        registerTransform(FindManifests::class) {
            from.attribute(Attributes.artifactType, relocatedClassesAndAnalysisType)
            to.attribute(Attributes.artifactType, manifestsType)
        }
        registerTransform(FindBuildReceipt::class) {
            from.attribute(Attributes.artifactType, relocatedClassesAndAnalysisType)
            to.attribute(Attributes.artifactType, buildReceiptType)
        }
    }
}

fun createConfigurationToShade() = configurations.create("jarsToShade") {
<<<<<<< HEAD
    attributes.attribute(Usage.USAGE_ATTRIBUTE, objects.named(Usage::class.java, Usage.JAVA_RUNTIME))
    attributes.attribute(Bundling.BUNDLING_ATTRIBUTE, objects.named(Bundling::class.java, Bundling.EXTERNAL))
=======
    attributes.attribute(Usage.USAGE_ATTRIBUTE, objects.named<Usage>(Usage.JAVA_RUNTIME))
    attributes.attribute(Bundling.BUNDLING_ATTRIBUTE, objects.named<Bundling>(Bundling.EXTERNAL))
>>>>>>> 73214879
    isCanBeResolved = true
    isCanBeConsumed = false
    withDependencies {
        this.add(project.dependencies.create(project))
        this.add(project.dependencies.create(project.dependencies.platform(project(":distributions-dependencies"))))
    }
}

fun addShadedJarTask(): TaskProvider<ShadedJar> {
    val configurationToShade = shadedJarExtension.shadedConfiguration

    return tasks.register("${project.name.kebabToCamel()}ShadedJar", ShadedJar::class) {
        jarFile.set(layout.buildDirectory.file(provider { "shaded-jar/${moduleIdentity.baseName.get()}-shaded-${moduleIdentity.version.get().baseVersion.version}.jar" }))
        classTreesConfiguration.from(configurationToShade.artifactViewForType(classTreesType))
        entryPointsConfiguration.from(configurationToShade.artifactViewForType(entryPointsType))
        relocatedClassesConfiguration.from(configurationToShade.artifactViewForType(relocatedClassesType))
        manifests.from(configurationToShade.artifactViewForType(manifestsType))
        buildReceiptFile.from(configurationToShade.artifactViewForType(buildReceiptType))
    }
}

fun addInstallShadedJarTask(shadedJarTask: TaskProvider<ShadedJar>) {
    val installPathProperty = "${project.name.kebabToCamel()}ShadedJarInstallPath"
    fun targetFile(): File {
        val file = findProperty(installPathProperty)?.let { File(findProperty(installPathProperty) as String) }

        if (true == file?.isAbsolute) {
            return file
        } else {
            throw IllegalArgumentException("Property $installPathProperty is required and must be absolute!")
        }
    }
    tasks.register<Copy>("install${project.name.kebabToPascal()}ShadedJar") {
        from(shadedJarTask.map { it.jarFile })
        into(provider { targetFile().parentFile })
        rename { targetFile().name }
    }
}

fun addShadedJarVariant(shadedJarTask: TaskProvider<ShadedJar>) {
    val implementation by configurations
    val shadedImplementation by configurations.creating {
        isCanBeResolved = false
        isCanBeConsumed = false
    }
    implementation.extendsFrom(shadedImplementation)

    val shadedRuntimeElements by configurations.creating {
        isCanBeResolved = false
        isCanBeConsumed = true
        attributes {
<<<<<<< HEAD
            attribute(Usage.USAGE_ATTRIBUTE, objects.named(Usage::class.java, Usage.JAVA_RUNTIME))
            attribute(Category.CATEGORY_ATTRIBUTE, objects.named(Category::class.java, Category.LIBRARY))
            attribute(LibraryElements.LIBRARY_ELEMENTS_ATTRIBUTE, objects.named(LibraryElements::class.java, LibraryElements.JAR))
            attribute(Bundling.BUNDLING_ATTRIBUTE, objects.named(Bundling::class.java, Bundling.SHADOWED))
=======
            attribute(Usage.USAGE_ATTRIBUTE, objects.named<Usage>(Usage.JAVA_RUNTIME))
            attribute(Category.CATEGORY_ATTRIBUTE, objects.named<Category>(Category.LIBRARY))
            attribute(LibraryElements.LIBRARY_ELEMENTS_ATTRIBUTE, objects.named<LibraryElements>(LibraryElements.JAR))
            attribute(Bundling.BUNDLING_ATTRIBUTE, objects.named<Bundling>(Bundling.SHADOWED))
>>>>>>> 73214879
            attribute(TargetJvmVersion.TARGET_JVM_VERSION_ATTRIBUTE, 6)
        }
        extendsFrom(shadedImplementation)
        outgoing.artifact(shadedJarTask) {
            name = moduleIdentity.baseName.get()
            type = "jar"
        }
    }

    // publish only the shaded variant
    val javaComponent = components["java"] as AdhocComponentWithVariants
    javaComponent.addVariantsFromConfiguration(shadedRuntimeElements) { }
    javaComponent.withVariantsFromConfiguration(configurations["runtimeElements"]) {
        skip()
    }
    javaComponent.withVariantsFromConfiguration(configurations["apiElements"]) {
        skip()
    }
}

fun configureShadedSourcesJarVariant() {
    val implementation by configurations
    val sourcesPath by configurations.creating {
        isCanBeResolved = true
        isCanBeConsumed = false
        extendsFrom(implementation)
        attributes {
<<<<<<< HEAD
            attribute(Usage.USAGE_ATTRIBUTE, objects.named(Usage::class.java, Usage.JAVA_RUNTIME))
            attribute(Category.CATEGORY_ATTRIBUTE, objects.named(Category::class.java, Category.DOCUMENTATION))
            attribute(DocsType.DOCS_TYPE_ATTRIBUTE, objects.named(DocsType::class.java, "gradle-source-folders"))
=======
            attribute(Usage.USAGE_ATTRIBUTE, objects.named<Usage>(Usage.JAVA_RUNTIME))
            attribute(Category.CATEGORY_ATTRIBUTE, objects.named<Category>(Category.DOCUMENTATION))
            attribute(DocsType.DOCS_TYPE_ATTRIBUTE, objects.named<DocsType>("gradle-source-folders"))
>>>>>>> 73214879
        }
    }
    tasks.named<Jar>("sourcesJar") {
        from(sourcesPath.incoming.artifactView { lenient(true) }.files)
    }
    val sourcesElements by configurations
    sourcesElements.attributes {
<<<<<<< HEAD
        attribute(Bundling.BUNDLING_ATTRIBUTE, objects.named(Bundling::class.java, Bundling.SHADOWED))
=======
        attribute(Bundling.BUNDLING_ATTRIBUTE, objects.named<Bundling>(Bundling.SHADOWED))
>>>>>>> 73214879
    }
}

fun Configuration.artifactViewForType(artifactTypeName: String) = incoming.artifactView {
    attributes.attribute(Attributes.artifactType, artifactTypeName)
}.files

fun String.kebabToPascal() = split("-").map { it.capitalize() }.joinToString("")

fun String.kebabToCamel() = kebabToPascal().decapitalize()<|MERGE_RESOLUTION|>--- conflicted
+++ resolved
@@ -83,13 +83,8 @@
 }
 
 fun createConfigurationToShade() = configurations.create("jarsToShade") {
-<<<<<<< HEAD
-    attributes.attribute(Usage.USAGE_ATTRIBUTE, objects.named(Usage::class.java, Usage.JAVA_RUNTIME))
-    attributes.attribute(Bundling.BUNDLING_ATTRIBUTE, objects.named(Bundling::class.java, Bundling.EXTERNAL))
-=======
     attributes.attribute(Usage.USAGE_ATTRIBUTE, objects.named<Usage>(Usage.JAVA_RUNTIME))
     attributes.attribute(Bundling.BUNDLING_ATTRIBUTE, objects.named<Bundling>(Bundling.EXTERNAL))
->>>>>>> 73214879
     isCanBeResolved = true
     isCanBeConsumed = false
     withDependencies {
@@ -141,17 +136,10 @@
         isCanBeResolved = false
         isCanBeConsumed = true
         attributes {
-<<<<<<< HEAD
-            attribute(Usage.USAGE_ATTRIBUTE, objects.named(Usage::class.java, Usage.JAVA_RUNTIME))
-            attribute(Category.CATEGORY_ATTRIBUTE, objects.named(Category::class.java, Category.LIBRARY))
-            attribute(LibraryElements.LIBRARY_ELEMENTS_ATTRIBUTE, objects.named(LibraryElements::class.java, LibraryElements.JAR))
-            attribute(Bundling.BUNDLING_ATTRIBUTE, objects.named(Bundling::class.java, Bundling.SHADOWED))
-=======
             attribute(Usage.USAGE_ATTRIBUTE, objects.named<Usage>(Usage.JAVA_RUNTIME))
             attribute(Category.CATEGORY_ATTRIBUTE, objects.named<Category>(Category.LIBRARY))
             attribute(LibraryElements.LIBRARY_ELEMENTS_ATTRIBUTE, objects.named<LibraryElements>(LibraryElements.JAR))
             attribute(Bundling.BUNDLING_ATTRIBUTE, objects.named<Bundling>(Bundling.SHADOWED))
->>>>>>> 73214879
             attribute(TargetJvmVersion.TARGET_JVM_VERSION_ATTRIBUTE, 6)
         }
         extendsFrom(shadedImplementation)
@@ -179,15 +167,9 @@
         isCanBeConsumed = false
         extendsFrom(implementation)
         attributes {
-<<<<<<< HEAD
-            attribute(Usage.USAGE_ATTRIBUTE, objects.named(Usage::class.java, Usage.JAVA_RUNTIME))
-            attribute(Category.CATEGORY_ATTRIBUTE, objects.named(Category::class.java, Category.DOCUMENTATION))
-            attribute(DocsType.DOCS_TYPE_ATTRIBUTE, objects.named(DocsType::class.java, "gradle-source-folders"))
-=======
             attribute(Usage.USAGE_ATTRIBUTE, objects.named<Usage>(Usage.JAVA_RUNTIME))
             attribute(Category.CATEGORY_ATTRIBUTE, objects.named<Category>(Category.DOCUMENTATION))
             attribute(DocsType.DOCS_TYPE_ATTRIBUTE, objects.named<DocsType>("gradle-source-folders"))
->>>>>>> 73214879
         }
     }
     tasks.named<Jar>("sourcesJar") {
@@ -195,11 +177,7 @@
     }
     val sourcesElements by configurations
     sourcesElements.attributes {
-<<<<<<< HEAD
-        attribute(Bundling.BUNDLING_ATTRIBUTE, objects.named(Bundling::class.java, Bundling.SHADOWED))
-=======
         attribute(Bundling.BUNDLING_ATTRIBUTE, objects.named<Bundling>(Bundling.SHADOWED))
->>>>>>> 73214879
     }
 }
 
