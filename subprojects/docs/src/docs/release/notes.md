<<<<<<< HEAD
The Gradle team is excited to announce Gradle {gradleVersion}.
=======
The Gradle team is excited to announce Gradle @version@.
>>>>>>> fadddde5

This release features [1](), [2](), ... [n](), and more.

We would like to thank the following community contributors to this release of Gradle:
<!-- 
Include only their name, impactful features should be called out separately below.
 [Some person](https://github.com/some-person)
-->

<<<<<<< HEAD
<!-- 
## 1
=======
[Stefan M.](https://github.com/StefMa),
[Evgeny Mandrikov](https://github.com/Godin),
[Simon Legner](https://github.com/simon04),
[Raman Gupta](https://github.com/rocketraman),
[Florian Dreier](https://github.com/DreierF),
[Kenzie Togami](https://github.com/kenzierocks),
[Ricardo Pereira](https://github.com/thc202),
[Thad House](https://github.com/ThadHouse),
[Joe Kutner](https://github.com/jkutner),
[James Nelson](https://github.com/JamesXNelson),
and [Josh Soref](https://github.com/jsoref).

## Upgrade Instructions

Switch your build to use Gradle @version@ by updating your wrapper:

`./gradlew wrapper --gradle-version=@version@`

<a name="feature-variants"></a>

## Feature variants (similar to optional dependencies in Maven)

Often a library needs to express that some dependencies are only required if you use a specific feature of the library.
Those dependencies must not be there _unless_ you use that feature and therefore are often flagged as "optional" in Maven.
For example, you should only get the `mysql` dependencies if you actually plan to use MySQL.
Gradle now provides a powerful model for declaring those features a library provides, known as [feature variants](userguide/feature_variants.html).

A consumer which depends on this specific feature (MySQL) of your library would then just have to tell that it needs it:

```groovy
dependencies {
    // At compile time, we need the library
    implementation('org.gradle.demo:my-lib:1.0')
    
    runtimeOnly('org.gradle.demo:my-lib:1.0') {
        capabilities {
            // at runtime, we need the "MySQL" capability of this library
            requireCapability("org.gradle.demo:producer-mysql-support")
        }
    }
}
```

The library author can therefore model dependencies in "groups" that correspond to a feature:

```groovy
java {
   // declare an "optional feature"
   registerFeature("mysqlSupport") {
       usingSourceSet(sourceSets.main)
   }
}
dependencies {
   // declare dependencies specific to the "optional feature"
   mysqlSupportImplementation "mysql:mysql-connector-java:8.0.14"
}
```

Long story short, this can be used to model the long requested [optional dependencies](https://github.com/gradle/gradle/issues/867)!
In practice, there are no optional dependencies: only dependencies that are _required_ if you use some features of a library.

## Kotlin DSL

### Kotlin 1.3.21

The embedded Kotlin version has been upgraded to Kotlin 1.3.21.

Please see the [Kotlin 1.3.21 announcement](https://github.com/JetBrains/kotlin/releases/tag/v1.3.21) for details.

### Type-safe accessors in precompiled script plugins

Starting with Gradle @version@, Kotlin precompiled project script plugins now have type-safe accessors, just like regular project build scripts.

For example, here is how an hypothetical plugin that sets up a Java project according to some convention would be written as a Kotlin precompiled project script plugin in `buildSrc`:

```kotlin
// buildSrc/src/main/kotlin/my-java-convention.gradle.kts
plugins {
    `java-library`
    checkstyle
}

java {
    sourceCompatibility = JavaVersion.VERSION_11
    targetCompatibility = JavaVersion.VERSION_11
}

tasks {
    withType<JavaCompile> {
        options.isWarnings = true
    }
    checkstyleMain {
        maxWarnings = 0
    }
}

dependencies {
    testImplementation("junit:junit:4.12")
}
```

It makes use of type-safe accessors for the `java {}` extension, the `checkstyleMain` task and the `testImplementation` configuration, all contributed by the plugins it applies (`java-library` and `checkstyle`).

This plugin can then be applied to regular projects:

```kotlin
// build.gradle.kts
plugins {
    `my-java-convention`
}
```

See the [Precompiled script plugins](userguide/kotlin_dsl.html#kotdsl:precompiled_plugins) section of the user manual for more information.

## Better help message on delete operation failure

The `clean` task, all `Delete` tasks, and `project.delete {}` operations now provide a better help message when failing to delete files. The most frequent and hard to troubleshoot causes for failing to delete files are other processes holding file descriptors open, and concurrent writes.

The help message now displays each failed path, which may be helpful in identifying which process might be holding files open, and will also display any files that were created in the target directory after a delete failure, which may be helpful in identifying when a process is still writing to the directory.

For example, a process holding `some.file` open in your `build` directory while running the `:clean` task would cause the following message to be displayed:

```
* What went wrong:
Execution failed for task ':clean'.
> Unable to delete directory '/path/to/your/gradle-project/build'
    Failed to delete some children. This might happen because a process has files open or has its working directory set in the target directory.
    - /path/to/your/gradle-build/subproject/build/some.file
```

A process still writing to your `build` directory while running the `:clean` task would display:

```
* What went wrong:
Execution failed for task ':clean'.
> Unable to delete directory '/path/to/your/gradle-project/build'
    New files were found. This might happen because a process is still writing to the target directory.
    - /path/to/your/gradle-build/subproject/build/new.file
```

## Improvements for plugin authors

### Public API for publishing custom components

Gradle now offers a public API to publish custom software components.
Refer to the [`SoftwareComponentFactory` documentation](javadoc/org/gradle/api/component/SoftwareComponentFactory.html) for details or look at the `JavaPlugin` and `JavaPlaftormPlugin` which have been migrated to use this API.

### Gradle Module Metadata 1.0

Gradle Module Metadata is now 1.0.

Gradle Module Metadata was created to solve many of the problems that have plagued dependency management for years, in particular, but not exclusively, in the Java ecosystem.
You can read more about Gradle Module Metadata in this [blog post](https://blog.gradle.org/gradle-metadata-1.0).
>>>>>>> fadddde5

details of 1

## 2

details of 2

## n
-->

## Upgrade Instructions

Switch your build to use Gradle {gradleVersion} by updating your wrapper properties:

`./gradlew wrapper --gradle-version={gradleVersion}`

Standalone downloads are available at [gradle.org/releases](https://gradle.org/releases). 

## Promoted features
Promoted features are features that were incubating in previous versions of Gradle but are now supported and subject to backwards compatibility.
See the User Manual section on the “[Feature Lifecycle](userguide/feature_lifecycle.html)” for more information.

The following are the features that have been promoted in this Gradle release.

<!--
### Example promoted
-->

## Fixed issues

## Known issues

Known issues are problems that were discovered post release that are directly related to changes made in this release.

## Deprecations

Features that have become superseded or irrelevant due to the natural evolution of Gradle become *deprecated*, and scheduled to be removed
in the next major Gradle version (Gradle 6.0). See the User Manual section on the “[Feature Lifecycle](userguide/feature_lifecycle.html)” for more information.

The following are the newly deprecated items in this Gradle release. If you have concerns about a deprecation, please raise it via the [Gradle Forums](https://discuss.gradle.org).

<!--
### Example deprecation
-->

### Breaking changes

<!-- summary and links -->

<<<<<<< HEAD
See the [Gradle 5.x upgrade guide](userguide/upgrading_version_5.html#changes_{gradleVersion}) to learn about breaking changes and considerations when upgrading to Gradle {gradleVersion}.
=======
See the [Gradle 5.x upgrade guide](userguide/upgrading_version_5.html#changes_@baseVersion@) to learn about breaking changes and considerations when upgrading to Gradle @version@.
>>>>>>> fadddde5

<!-- Do not add breaking changes here! Add them to the upgrade guide instead. --> 

## External contributions

We love getting contributions from the Gradle community. For information on contributing, please see [gradle.org/contribute](https://gradle.org/contribute).

## Reporting Problems

If you find a problem with this release, please file a bug on [GitHub Issues](https://github.com/gradle/gradle/issues) adhering to our issue guidelines. 
If you're not sure you're encountering a bug, please use the [forum](https://discuss.gradle.org/c/help-discuss).

We hope you will build happiness with Gradle, and we look forward to your feedback via [Twitter](https://twitter.com/gradle) or on [GitHub](https://github.com/gradle).<|MERGE_RESOLUTION|>--- conflicted
+++ resolved
@@ -1,8 +1,4 @@
-<<<<<<< HEAD
-The Gradle team is excited to announce Gradle {gradleVersion}.
-=======
 The Gradle team is excited to announce Gradle @version@.
->>>>>>> fadddde5
 
 This release features [1](), [2](), ... [n](), and more.
 
@@ -12,164 +8,8 @@
  [Some person](https://github.com/some-person)
 -->
 
-<<<<<<< HEAD
 <!-- 
 ## 1
-=======
-[Stefan M.](https://github.com/StefMa),
-[Evgeny Mandrikov](https://github.com/Godin),
-[Simon Legner](https://github.com/simon04),
-[Raman Gupta](https://github.com/rocketraman),
-[Florian Dreier](https://github.com/DreierF),
-[Kenzie Togami](https://github.com/kenzierocks),
-[Ricardo Pereira](https://github.com/thc202),
-[Thad House](https://github.com/ThadHouse),
-[Joe Kutner](https://github.com/jkutner),
-[James Nelson](https://github.com/JamesXNelson),
-and [Josh Soref](https://github.com/jsoref).
-
-## Upgrade Instructions
-
-Switch your build to use Gradle @version@ by updating your wrapper:
-
-`./gradlew wrapper --gradle-version=@version@`
-
-<a name="feature-variants"></a>
-
-## Feature variants (similar to optional dependencies in Maven)
-
-Often a library needs to express that some dependencies are only required if you use a specific feature of the library.
-Those dependencies must not be there _unless_ you use that feature and therefore are often flagged as "optional" in Maven.
-For example, you should only get the `mysql` dependencies if you actually plan to use MySQL.
-Gradle now provides a powerful model for declaring those features a library provides, known as [feature variants](userguide/feature_variants.html).
-
-A consumer which depends on this specific feature (MySQL) of your library would then just have to tell that it needs it:
-
-```groovy
-dependencies {
-    // At compile time, we need the library
-    implementation('org.gradle.demo:my-lib:1.0')
-    
-    runtimeOnly('org.gradle.demo:my-lib:1.0') {
-        capabilities {
-            // at runtime, we need the "MySQL" capability of this library
-            requireCapability("org.gradle.demo:producer-mysql-support")
-        }
-    }
-}
-```
-
-The library author can therefore model dependencies in "groups" that correspond to a feature:
-
-```groovy
-java {
-   // declare an "optional feature"
-   registerFeature("mysqlSupport") {
-       usingSourceSet(sourceSets.main)
-   }
-}
-dependencies {
-   // declare dependencies specific to the "optional feature"
-   mysqlSupportImplementation "mysql:mysql-connector-java:8.0.14"
-}
-```
-
-Long story short, this can be used to model the long requested [optional dependencies](https://github.com/gradle/gradle/issues/867)!
-In practice, there are no optional dependencies: only dependencies that are _required_ if you use some features of a library.
-
-## Kotlin DSL
-
-### Kotlin 1.3.21
-
-The embedded Kotlin version has been upgraded to Kotlin 1.3.21.
-
-Please see the [Kotlin 1.3.21 announcement](https://github.com/JetBrains/kotlin/releases/tag/v1.3.21) for details.
-
-### Type-safe accessors in precompiled script plugins
-
-Starting with Gradle @version@, Kotlin precompiled project script plugins now have type-safe accessors, just like regular project build scripts.
-
-For example, here is how an hypothetical plugin that sets up a Java project according to some convention would be written as a Kotlin precompiled project script plugin in `buildSrc`:
-
-```kotlin
-// buildSrc/src/main/kotlin/my-java-convention.gradle.kts
-plugins {
-    `java-library`
-    checkstyle
-}
-
-java {
-    sourceCompatibility = JavaVersion.VERSION_11
-    targetCompatibility = JavaVersion.VERSION_11
-}
-
-tasks {
-    withType<JavaCompile> {
-        options.isWarnings = true
-    }
-    checkstyleMain {
-        maxWarnings = 0
-    }
-}
-
-dependencies {
-    testImplementation("junit:junit:4.12")
-}
-```
-
-It makes use of type-safe accessors for the `java {}` extension, the `checkstyleMain` task and the `testImplementation` configuration, all contributed by the plugins it applies (`java-library` and `checkstyle`).
-
-This plugin can then be applied to regular projects:
-
-```kotlin
-// build.gradle.kts
-plugins {
-    `my-java-convention`
-}
-```
-
-See the [Precompiled script plugins](userguide/kotlin_dsl.html#kotdsl:precompiled_plugins) section of the user manual for more information.
-
-## Better help message on delete operation failure
-
-The `clean` task, all `Delete` tasks, and `project.delete {}` operations now provide a better help message when failing to delete files. The most frequent and hard to troubleshoot causes for failing to delete files are other processes holding file descriptors open, and concurrent writes.
-
-The help message now displays each failed path, which may be helpful in identifying which process might be holding files open, and will also display any files that were created in the target directory after a delete failure, which may be helpful in identifying when a process is still writing to the directory.
-
-For example, a process holding `some.file` open in your `build` directory while running the `:clean` task would cause the following message to be displayed:
-
-```
-* What went wrong:
-Execution failed for task ':clean'.
-> Unable to delete directory '/path/to/your/gradle-project/build'
-    Failed to delete some children. This might happen because a process has files open or has its working directory set in the target directory.
-    - /path/to/your/gradle-build/subproject/build/some.file
-```
-
-A process still writing to your `build` directory while running the `:clean` task would display:
-
-```
-* What went wrong:
-Execution failed for task ':clean'.
-> Unable to delete directory '/path/to/your/gradle-project/build'
-    New files were found. This might happen because a process is still writing to the target directory.
-    - /path/to/your/gradle-build/subproject/build/new.file
-```
-
-## Improvements for plugin authors
-
-### Public API for publishing custom components
-
-Gradle now offers a public API to publish custom software components.
-Refer to the [`SoftwareComponentFactory` documentation](javadoc/org/gradle/api/component/SoftwareComponentFactory.html) for details or look at the `JavaPlugin` and `JavaPlaftormPlugin` which have been migrated to use this API.
-
-### Gradle Module Metadata 1.0
-
-Gradle Module Metadata is now 1.0.
-
-Gradle Module Metadata was created to solve many of the problems that have plagued dependency management for years, in particular, but not exclusively, in the Java ecosystem.
-You can read more about Gradle Module Metadata in this [blog post](https://blog.gradle.org/gradle-metadata-1.0).
->>>>>>> fadddde5
 
 details of 1
 
@@ -182,11 +22,9 @@
 
 ## Upgrade Instructions
 
-Switch your build to use Gradle {gradleVersion} by updating your wrapper properties:
+Switch your build to use Gradle @version@ by updating your wrapper properties:
 
-`./gradlew wrapper --gradle-version={gradleVersion}`
-
-Standalone downloads are available at [gradle.org/releases](https://gradle.org/releases). 
+`./gradlew wrapper --gradle-version=@version@`
 
 ## Promoted features
 Promoted features are features that were incubating in previous versions of Gradle but are now supported and subject to backwards compatibility.
@@ -219,11 +57,7 @@
 
 <!-- summary and links -->
 
-<<<<<<< HEAD
-See the [Gradle 5.x upgrade guide](userguide/upgrading_version_5.html#changes_{gradleVersion}) to learn about breaking changes and considerations when upgrading to Gradle {gradleVersion}.
-=======
 See the [Gradle 5.x upgrade guide](userguide/upgrading_version_5.html#changes_@baseVersion@) to learn about breaking changes and considerations when upgrading to Gradle @version@.
->>>>>>> fadddde5
 
 <!-- Do not add breaking changes here! Add them to the upgrade guide instead. --> 
 
