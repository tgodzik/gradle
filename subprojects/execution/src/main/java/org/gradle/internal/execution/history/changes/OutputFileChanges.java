/*
 * Copyright 2016 the original author or authors.
 *
 * Licensed under the Apache License, Version 2.0 (the "License");
 * you may not use this file except in compliance with the License.
 * You may obtain a copy of the License at
 *
 *      http://www.apache.org/licenses/LICENSE-2.0
 *
 * Unless required by applicable law or agreed to in writing, software
 * distributed under the License is distributed on an "AS IS" BASIS,
 * WITHOUT WARRANTIES OR CONDITIONS OF ANY KIND, either express or implied.
 * See the License for the specific language governing permissions and
 * limitations under the License.
 */

package org.gradle.internal.execution.history.changes;

import com.google.common.annotations.VisibleForTesting;
import org.gradle.internal.snapshot.FileSystemLocationSnapshot;
import org.gradle.internal.snapshot.FileSystemSnapshot;
import org.gradle.internal.snapshot.MissingFileSnapshot;
import org.gradle.internal.snapshot.RootTrackingFileSystemSnapshotHierarchyVisitor;
import org.gradle.internal.snapshot.SnapshotUtil;
import org.gradle.internal.snapshot.SnapshotVisitResult;

import java.util.LinkedHashMap;
import java.util.Map;
import java.util.SortedMap;

public class OutputFileChanges implements ChangeContainer {

    private static final CompareStrategy.ChangeFactory<FileSystemLocationSnapshot> SNAPSHOT_CHANGE_FACTORY = new CompareStrategy.ChangeFactory<FileSystemLocationSnapshot>() {
        @Override
        public Change added(String path, String propertyTitle, FileSystemLocationSnapshot current) {
            return new DescriptiveChange("Output property '%s' file %s has been added.", propertyTitle, path);
        }

        @Override
        public Change removed(String path, String propertyTitle, FileSystemLocationSnapshot previous) {
            return new DescriptiveChange("Output property '%s' file %s has been removed.", propertyTitle, path);
        }

        @Override
        public Change modified(String path, String propertyTitle, FileSystemLocationSnapshot previous, FileSystemLocationSnapshot current) {
            return new DescriptiveChange("Output property '%s' file %s has changed.", propertyTitle, path);
        }
    };

    private static final TrivialChangeDetector.ItemComparator<FileSystemLocationSnapshot> SNAPSHOT_COMPARATOR = new TrivialChangeDetector.ItemComparator<FileSystemLocationSnapshot>() {
        @Override
        public boolean hasSamePath(FileSystemLocationSnapshot previous, FileSystemLocationSnapshot current) {
            return previous.getAbsolutePath().equals(current.getAbsolutePath());
        }

        @Override
        public boolean hasSameContent(FileSystemLocationSnapshot previous, FileSystemLocationSnapshot current) {
            return previous.isContentUpToDate(current);
        }
    };

    @VisibleForTesting
    static final CompareStrategy<FileSystemSnapshot, FileSystemLocationSnapshot> COMPARE_STRATEGY = new CompareStrategy<>(
        OutputFileChanges::index,
        SnapshotUtil::getRootHashes,
        new TrivialChangeDetector<>(
            SNAPSHOT_COMPARATOR,
            SNAPSHOT_CHANGE_FACTORY,
            new AbsolutePathChangeDetector<>(
                FileSystemLocationSnapshot::isContentUpToDate,
                SNAPSHOT_CHANGE_FACTORY
            )
        )
    );

    private final SortedMap<String, FileSystemSnapshot> previous;
    private final SortedMap<String, FileSystemSnapshot> current;

    public OutputFileChanges(SortedMap<String, FileSystemSnapshot> previous, SortedMap<String, FileSystemSnapshot> current) {
        this.previous = previous;
        this.current = current;
    }

    @Override
    public boolean accept(ChangeVisitor visitor) {
        return SortedMapDiffUtil.diff(previous, current, new PropertyDiffListener<String, FileSystemSnapshot, FileSystemSnapshot>() {
            @Override
            public boolean removed(String previousProperty) {
                return true;
            }

            @Override
            public boolean added(String currentProperty) {
                return true;
            }

            @Override
            public boolean updated(String property, FileSystemSnapshot previous, FileSystemSnapshot current) {
                return COMPARE_STRATEGY.visitChangesSince(previous, current, property, visitor);
            }
        });
    }

<<<<<<< HEAD
    private static Map<String, FileSystemLocationSnapshot> index(FileSystemSnapshot snapshot) {
        HashMap<String, FileSystemLocationSnapshot> index = new HashMap<>();
=======
    private static Map<String, CompleteFileSystemLocationSnapshot> index(FileSystemSnapshot snapshot) {
        Map<String, CompleteFileSystemLocationSnapshot> index = new LinkedHashMap<>();
>>>>>>> a63a43b4
        snapshot.accept(new RootTrackingFileSystemSnapshotHierarchyVisitor() {
            @Override
            public SnapshotVisitResult visitEntry(FileSystemLocationSnapshot snapshot, boolean isRoot) {
                // Remove missing roots so they show up as added/removed instead of changed
                if (!(isRoot && snapshot instanceof MissingFileSnapshot)) {
                    index.put(snapshot.getAbsolutePath(), snapshot);
                }
                return SnapshotVisitResult.CONTINUE;
            }
        });
        return index;
    }
}<|MERGE_RESOLUTION|>--- conflicted
+++ resolved
@@ -101,13 +101,8 @@
         });
     }
 
-<<<<<<< HEAD
     private static Map<String, FileSystemLocationSnapshot> index(FileSystemSnapshot snapshot) {
-        HashMap<String, FileSystemLocationSnapshot> index = new HashMap<>();
-=======
-    private static Map<String, CompleteFileSystemLocationSnapshot> index(FileSystemSnapshot snapshot) {
-        Map<String, CompleteFileSystemLocationSnapshot> index = new LinkedHashMap<>();
->>>>>>> a63a43b4
+        Map<String, FileSystemLocationSnapshot> index = new LinkedHashMap<>();
         snapshot.accept(new RootTrackingFileSystemSnapshotHierarchyVisitor() {
             @Override
             public SnapshotVisitResult visitEntry(FileSystemLocationSnapshot snapshot, boolean isRoot) {
