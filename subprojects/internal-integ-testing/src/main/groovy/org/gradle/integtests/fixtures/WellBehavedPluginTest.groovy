/*
 * Copyright 2011 the original author or authors.
 *
 * Licensed under the Apache License, Version 2.0 (the "License");
 * you may not use this file except in compliance with the License.
 * You may obtain a copy of the License at
 *
 *      http://www.apache.org/licenses/LICENSE-2.0
 *
 * Unless required by applicable law or agreed to in writing, software
 * distributed under the License is distributed on an "AS IS" BASIS,
 * WITHOUT WARRANTIES OR CONDITIONS OF ANY KIND, either express or implied.
 * See the License for the specific language governing permissions and
 * limitations under the License.
 */

package org.gradle.integtests.fixtures

import org.gradle.api.internal.plugins.DefaultPluginManager
import org.gradle.integtests.fixtures.executer.GradleContextualExecuter
import org.gradle.util.GUtil
import org.junit.Assume

import java.util.regex.Pattern

abstract class WellBehavedPluginTest extends AbstractPluginIntegrationTest {

    String getPluginName() {
        def matcher = Pattern.compile("(\\w+)Plugin(GoodBehaviour)?(Integ(ration)?)?Test").matcher(getClass().simpleName)
        if (matcher.matches()) {
            return GUtil.toWords(matcher.group(1), (char) '-')
        }
        throw new UnsupportedOperationException("Cannot determine plugin id from class name '${getClass().simpleName}.")
    }

    String getQualifiedPluginId() {
        DefaultPluginManager.CORE_PLUGIN_PREFIX + getPluginName()
    }

    String getMainTask() {
        return "assemble"
    }

    @ToBeFixedForInstantExecution(bottomSpecs = [
        "HelpTasksPluginIntegrationTest",
        "BuildDashboardPluginIntegrationTest",
        "GroovyPluginGoodBehaviourTest",
        "ScalaPluginGoodBehaviourTest",
        "AntlrPluginIntegrationTest",
        "PlayApplicationPluginGoodBehaviourIntegrationTest",
<<<<<<< HEAD
        "JavaGradlePluginPluginIntegrationTest",
=======
        "ApplicationPluginIntegrationTest",
>>>>>>> 00128a6a
        "CheckstylePluginIntegrationTest",
        "CodeNarcPluginIntegrationTest",
        "PmdPluginIntegrationTest",
        "CppLibraryPluginIntegrationTest",
        "CppApplicationPluginIntegrationTest",
        "XcodePluginIntegrationTest",
        "IdeaPluginGoodBehaviourTest"
    ])
    def "can apply plugin unqualified"() {
        given:
        applyPluginUnqualified()

        expect:
        succeeds mainTask
    }

    @ToBeFixedForInstantExecution
    def "plugin does not force creation of build dir during configuration"() {
        given:
        applyPlugin()

        when:
        run "tasks"

        then:
        !file("build").exists()
    }

    @ToBeFixedForInstantExecution(bottomSpecs = [
        "HelpTasksPluginIntegrationTest",
        "BuildDashboardPluginIntegrationTest",
        "GroovyPluginGoodBehaviourTest",
        "ScalaPluginGoodBehaviourTest",
        "AntlrPluginIntegrationTest",
        "PlayApplicationPluginGoodBehaviourIntegrationTest",
        "CheckstylePluginIntegrationTest",
        "CodeNarcPluginIntegrationTest",
        "PmdPluginIntegrationTest",
        "CppLibraryPluginIntegrationTest",
        "CppApplicationPluginIntegrationTest",
        "XcodePluginIntegrationTest",
        "IdeaPluginGoodBehaviourTest"
    ])
    def "plugin can build with empty project"() {
        given:
        applyPlugin()

        expect:
        succeeds mainTask
    }

    protected applyPlugin(File target = buildFile) {
        target << "apply plugin: '${getQualifiedPluginId()}'\n"
    }

    protected applyPluginUnqualified(File target = buildFile) {
        target << "apply plugin: '${getPluginName()}'\n"
    }

    def "does not realize all possible tasks"() {
        // TODO: This isn't done yet, we still realize many tasks
        // Eventually, this should only realize "help"

        Assume.assumeFalse(pluginName in [
            'xctest', // Almost, still realizes compileTestSwift

            'visual-studio',
            'xcode',

            'play-application',
        ])

        applyPlugin()

        buildFile << """
            tasks.configureEach {
                println("configuring \${it.path}")
            }
        """

        when:
        succeeds("help")

        then:
        def appliesBasePlugin = !(pluginName in [
            'build-dashboard', 'build-init', 'help-tasks', 'wrapper',
            'ivy-publish', 'maven-publish', 'publishing',
            'eclipse', 'idea',
        ])
        if (GradleContextualExecuter.isInstant() && appliesBasePlugin) {
            assert output.count("configuring :") == 2
            outputContains("configuring :help")
            // because capturing registered outputs for stale output cleanup forces configuring clean
            outputContains("configuring :clean")
        } else {
            assert output.count("configuring :") == 1
            outputContains("configuring :help")
        }
    }
}<|MERGE_RESOLUTION|>--- conflicted
+++ resolved
@@ -48,11 +48,6 @@
         "ScalaPluginGoodBehaviourTest",
         "AntlrPluginIntegrationTest",
         "PlayApplicationPluginGoodBehaviourIntegrationTest",
-<<<<<<< HEAD
-        "JavaGradlePluginPluginIntegrationTest",
-=======
-        "ApplicationPluginIntegrationTest",
->>>>>>> 00128a6a
         "CheckstylePluginIntegrationTest",
         "CodeNarcPluginIntegrationTest",
         "PmdPluginIntegrationTest",
