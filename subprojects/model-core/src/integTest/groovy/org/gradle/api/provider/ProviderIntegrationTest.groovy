--- conflicted
+++ resolved
@@ -330,48 +330,29 @@
                 @InputFile abstract RegularFileProperty getInDir()
                 @TaskAction void bar() {}
             }
-<<<<<<< HEAD
-            def foo = tasks.register("foo", Foo) {
-                outDir.set(layout.buildDirectory.dir("bam"))
-            }
-            tasks.register("bar", Bar) {
-                inDir.set(
-                    foo.${provider}.zip(provider { "baz" }) { dir, fileName -> dir.file(fileName) }
-                )
-=======
             def task = tasks.register("foo", Foo) {
                 outDir.set(layout.buildDirectory.dir("bam"))
             }
             tasks.register("bar", Bar) {
                 inDir.set($zipExpression)
->>>>>>> 0c8ea0e1
             }
         """
 
         when:
         run 'bar'
-<<<<<<< HEAD
-=======
         if (GradleContextualExecuter.isConfigCache()) {
             file('build').forceDeleteDir()
             run 'bar'
         }
->>>>>>> 0c8ea0e1
 
         then:
         file('build/bam/baz').exists()
 
         where:
-<<<<<<< HEAD
-        provider                | _
-        'flatMap { it.outDir }' | _
-        'get().outDir'          | _
-=======
         zipExpression                                                              | _
         'task.flatMap { it.outDir }.zip(provider { "baz" }) { d, f -> d.file(f) }' | _
         'task.get().outDir.zip(provider { "baz" }) { d, f -> d.file(f) }'          | _
         'provider { "baz" }.zip(task.flatMap { it.outDir }) { f, d -> d.file(f) }' | _
         'provider { "baz" }.zip(task.get().outDir) { f, d -> d.file(f) }'          | _
->>>>>>> 0c8ea0e1
     }
 }