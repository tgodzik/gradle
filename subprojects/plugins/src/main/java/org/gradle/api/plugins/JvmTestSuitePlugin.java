--- conflicted
+++ resolved
@@ -85,11 +85,7 @@
         });
 
         testSuites.withType(JvmTestSuite.class).all(testSuite -> {
-<<<<<<< HEAD
             testSuite.getTestType().convention(getDefaultTestType(testSuite));
-=======
-            testSuite.getTestType().convention(TestSuiteType.UNIT_TESTS);
->>>>>>> a0076ccd
             testSuite.getTargets().all(target -> {
                 target.getTestTask().configure(test -> {
                     test.getConventionMapping().map("testClassesDirs", () -> testSuite.getSources().getOutput().getClassesDirs());
@@ -102,7 +98,7 @@
     }
 
     private String getDefaultTestType(JvmTestSuite testSuite) {
-        return DEFAULT_TEST_SUITE_NAME.equals(testSuite.getName()) ? TestType.UNIT_TEST : TextUtil.camelToKebabCase(testSuite.getName());
+        return DEFAULT_TEST_SUITE_NAME.equals(testSuite.getName()) ? TestSuiteType.UNIT_TEST : TextUtil.camelToKebabCase(testSuite.getName());
     }
 
     private void configureTestDataElementsVariants(Project project) {
@@ -127,20 +123,11 @@
 
         final ObjectFactory objects = project.getObjects();
         variant.attributes(attributes -> {
-<<<<<<< HEAD
-            attributes.attribute(Usage.USAGE_ATTRIBUTE, objects.named(Usage.class, Usage.VERIFICATION));
-            attributes.attribute(Category.CATEGORY_ATTRIBUTE, objects.named(Category.class, Category.DOCUMENTATION));
-            attributes.attribute(DocsType.DOCS_TYPE_ATTRIBUTE, objects.named(DocsType.class, DocsType.TEST_RESULTS));
-            attributes.attribute(Verification.TEST_SUITE_NAME_ATTRIBUTE, objects.named(Verification.class, suite.getName()));
-            attributes.attribute(Verification.TARGET_NAME_ATTRIBUTE, objects.named(Verification.class, suite.getName()));
-            attributes.attributeProvider(TestType.TEST_TYPE_ATTRIBUTE, suite.getTestType().map(createNamedTestTypeAndVerifyUniqueness(project, suite)));
-=======
             attributes.attribute(Category.CATEGORY_ATTRIBUTE, objects.named(Category.class, Category.VERIFICATION));
             attributes.attribute(TestSuiteName.TEST_SUITE_NAME_ATTRIBUTE, objects.named(TestSuiteName.class, suite.getName()));
             attributes.attribute(TestSuiteTargetName.TEST_SUITE_TARGET_NAME_ATTRIBUTE, objects.named(TestSuiteTargetName.class, target.getName()));
-            attributes.attributeProvider(TestSuiteType.TEST_SUITE_TYPE_ATTRIBUTE, suite.getTestType().map(tt -> objects.named(TestSuiteType.class, tt)));
+            attributes.attributeProvider(TestSuiteType.TEST_SUITE_TYPE_ATTRIBUTE, suite.getTestType().map(createNamedTestTypeAndVerifyUniqueness(project, suite)));
             attributes.attribute(VerificationType.VERIFICATION_TYPE_ATTRIBUTE, objects.named(VerificationType.class, VerificationType.TEST_RESULTS));
->>>>>>> a0076ccd
         });
 
         variant.getOutgoing().artifact(
@@ -149,13 +136,13 @@
         );
     }
 
-    private Transformer<TestType, String> createNamedTestTypeAndVerifyUniqueness(Project project, TestSuite suite) {
+    private Transformer<TestSuiteType, String> createNamedTestTypeAndVerifyUniqueness(Project project, TestSuite suite) {
         return tt -> {
             final TestSuite other = testTypesInUse.putIfAbsent(tt, suite);
             if (null != other) {
                 throw new BuildException("Could not configure suite: '" + suite.getName() + "'. Another test suite: '" + other.getName() + "' uses the type: '" + tt + "' and has already been configured in project: '" + project.getName() + "'.");
             }
-            return project.getObjects().named(TestType.class, tt);
+            return project.getObjects().named(TestSuiteType.class, tt);
         };
     }
 }